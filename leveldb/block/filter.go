--- conflicted
+++ resolved
@@ -16,14 +16,9 @@
 import (
 	"bytes"
 	"encoding/binary"
-<<<<<<< HEAD
+
 	"github.com/syndtr/goleveldb/leveldb/errors"
 	"github.com/syndtr/goleveldb/leveldb/filter"
-=======
-
-	"leveldb/errors"
-	"leveldb/filter"
->>>>>>> a7e0161d
 )
 
 var (
